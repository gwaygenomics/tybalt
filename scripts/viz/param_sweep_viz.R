--- conflicted
+++ resolved
@@ -1,262 +1,74 @@
 # Pan-Cancer Variational Autoencoder
 # Gregory Way 2017
 #
-# Visualizing results of variational autoencoder parameter sweeps
-#
-# Output:
-# Figures describing the results of a parameter sweep over preselected
-# hyperparameters. Included in the analysis are sweeps for a single hidden
-# layer and a two hidden layer model.
+# Visualizing results of parameter sweep
 
+library(readr)
 library(ggplot2)
+library(dplyr)
 
-`%>%` <- dplyr::`%>%`
+param_sweep_file <- file.path("results", "parameter_sweep_full_results.tsv")
+param_df <- readr::read_tsv(param_sweep_file,
+                            col_types = cols(train_epoch = col_integer(),
+                                             loss = col_double(),
+                                             val_loss = col_double(),
+                                             learning_rate = col_character(),
+                                             batch_size = col_character(),
+                                             epochs = col_character(),
+                                             kappa = col_character()))
 
-recodeParameters <- function(filename, depth = 1) {
-  # Read in parameter sweep file in long format and output processed dataframe
-  # with recoded factors
-  # 
-  # Arguments:
-  # filename - the file path pointing to the parameter sweep results
-  # depth - how many hidden layers are included in the model
-  #
-  # Output:
-  # A list with the following two elements:
-  # 1) A processed dataframe ready for plotting
-  # 2) Dataframe with the final output results at training end
+param_melt_df <- reshape2::melt(param_df,
+                                id.vars = c("learning_rate", "batch_size",
+                                            "epochs", "kappa", "train_epoch"),
+                                measure.vars = c("loss", "val_loss"),
+                                variable.name = "loss_type",
+                                value.name = "loss")
+
+param_melt_df$batch_size <- factor(param_melt_df$batch_size,
+                                   levels = c(50, 100, 128, 200))
+param_melt_df$epochs <- factor(param_melt_df$epochs,
+                               levels = c(10, 25, 50, 100))
+
+# Sweep over measurements of kappa with batch_size and epochs as facets
+for (k in unique(param_melt_df$kappa)) {
+  subset_param <- param_melt_df %>% dplyr::filter(kappa == k)
   
-<<<<<<< HEAD
-  param_df <- readr::read_tsv(filename,
-                              col_types = readr::cols(
-                                .default = readr::col_character(),
-                                train_epoch = readr::col_integer(),
-                                loss = readr::col_double(),
-                                val_loss = readr::col_double()))
-=======
   p <- ggplot(subset_param, aes(x = train_epoch, y = loss)) +
     geom_line(aes(color = learning_rate, linetype = loss_type), size = 0.5) + 
     facet_grid(batch_size ~ epochs, scales = "free") + theme_bw() + 
     ggtitle(paste("kappa =", k))
->>>>>>> 04114061
   
-  param_melt_df <- reshape2::melt(param_df,
-                                  id.vars = c("learning_rate", "batch_size",
-                                              "epochs", "kappa", "train_epoch"),
-                                  measure.vars = c("loss", "val_loss"),
-                                  variable.name = "loss_type",
-                                  value.name = "loss")
-
-  # Assign the number of hidden layers to its own variable
-  param_melt_df$depth <- paste("depth =", depth)
-  
-<<<<<<< HEAD
-  # Order and recode batch size variables
-  param_melt_df$batch_size <- factor(param_melt_df$batch_size,
-                                     levels = c(50, 100, 128, 200))
-  param_melt_df$batch_size <- 
-    dplyr::recode_factor(param_melt_df$batch_size, 
-                         `50` = "batch: 50", 
-                         `100` = "batch: 100",
-                         `128` = "batch: 128",
-                         `200` = "batch: 200") 
-
-  # Order and recode epoch variables
-  param_melt_df$epochs <- factor(param_melt_df$epochs,
-                                 levels = c(10, 25, 50, 100))
-  param_melt_df$epochs <- 
-    dplyr::recode_factor(param_melt_df$epochs, 
-                         `10` = "epochs: 10", 
-                         `25` = "epochs: 25",
-                         `50` = "epochs: 50",
-                         `100` = "epochs: 100") 
-
-  # Order and recode kappa variables
-  param_melt_df$kappa <- factor(param_melt_df$kappa,
-                                levels = c("0.01", "0.05", "0.1", "1.0"))
-  param_melt_df$kappa <- 
-    dplyr::recode_factor(param_melt_df$kappa, 
-                         `0.01` = "kappa: 0.01", 
-                         `0.05` = "kappa: 0.05",
-                         `0.1` = "kappa: 0.1",
-                         `1.0` = "kappa: 1.0") 
-
-  # Also output the final results after training completion
-  final_select_df <- param_melt_df %>% dplyr::filter(loss_type == "val_loss")
-  final_select_df <- final_select_df %>%
-    dplyr::group_by(learning_rate, batch_size, epochs, kappa, depth) %>%
-    dplyr::summarize(end_loss = tail(loss, 1))
-  
-  return_list <- list(param_melt_df, as.data.frame(final_select_df))
-  return(return_list)
-} 
-
-plotSweep <- function(df, param, base_file) {
-  # Function to plot parameter sweep results across the given measurement
-  #
-  # Arguments:
-  # df - melted dataframe storing results of a parameter sweep
-  # param - the variable of interest to stratify results over
-  # base_file - file path location of where plots will be saved
-  #
-  # Output:
-  # Several plots stratifying validation loss across parameter combinations
-
-  for (v in unique(df[, param])) {
-    subset_param <- df %>%
-      dplyr::filter_(paste(param, "==", paste0('"', v, '"')))
-    
-    if (param == "kappa") {
-      facet_var <- "epochs"
-    } else if (param == "epochs") {
-      facet_var <- "kappa"
-    }
-    
-    # Remove label in `k` for plotting and filename
-    v <- gsub(paste0(param, ": "), "", v)
-    
-    p <- ggplot(subset_param, aes(x = train_epoch, y = loss)) +
-      geom_line(aes(color = learning_rate, linetype = loss_type), size = 0.5) + 
-      facet_grid(as.formula(paste("batch_size ~", facet_var)),
-                 scales = "free") +
-      theme_bw() + 
-      ggtitle(paste(param, "=", v))
-    
-    output_fig <- paste0(base_file, v, "_", param, ".png")
-    ggsave(output_fig, plot = p, height = 5, width = 6)
-  }
+  output_fig <- file.path("figures", "param_sweep", "full_param_")
+  output_fig <- paste0(output_fig, k, "_kappa.png")
+  ggsave(output_fig, height = 5, width = 6)
+  print(p)
 }
 
-plotFinalParams <- function(df, base_file, twohidden = FALSE) {
-  # Plot the final validation loss at the end of training
-  #
-  # Arguments:
-  # df - dataframe that stores validation loss at training end across params
-  # base_file - directory and basename of where file will be saved
-  # twohidden - boolean to determine how variables are displayed
-  #
-  # Output:
-  # Saves the resulting plot to file
-
-  if (twohidden) {
-    # Recode epochs variable for plotting
-    df$epochs <-  dplyr::recode_factor(df$epochs, 
-                           "epochs: 10" = 10, 
-                           "epochs: 25" = 25, 
-                           "epochs: 50" = 50, 
-                           "epochs: 100" = 100) 
-    p <- ggplot(df, aes(x = epochs, y = end_loss)) +
-      geom_point(aes(shape = batch_size, color = learning_rate),
-                 size = 2) + facet_grid(~ kappa) +
-      xlab("Epochs")
-    height <- 5
-    width <- 10
-  } else {
-    df <- df %>% dplyr::filter(kappa == "kappa: 1.0")
-    p <- ggplot(df, aes(x = learning_rate, y = end_loss)) +
-      geom_point(aes(color = batch_size, shape = epochs), size = 2) +
-      xlab("Learning Rate")
-    height <- 5
-    width <- 6
-  }
-
-  p <- p + theme_bw() +
-    ylab("Validation Loss at Training End") +
-    theme(axis.text = element_text(size = rel(1.2)),
-          legend.text = element_text(size = rel(1.1)))
-
-  output_fig <- paste0(base_file, "final_param_val_loss.png")
-  ggsave(output_fig, plot = p, height = height, width = width)
-}
-
-getBestModel <- function(param_obj) {
-  # Function to output training across epochs of the most optimal model
-  # based on validation loss at training end
-  #
-  # Arguments:
-  # param_obj - a list object output from `recodeParameters` stores parameter
-  #             sweep results and final validation loss for all hyper params
-  #
-  # Output:
-  # Dataframe of training and validation loss at the end of each training epoch
-  # for the optimal model
-
-  best_model <- param_obj[[2]] %>% dplyr::top_n(1, -end_loss)
-
-  # Subset best model training
-  best_model_training <- param_obj[[1]] %>%
-    dplyr::filter(epochs == best_model$epochs,
-                  batch_size == best_model$batch_size,
-                  learning_rate == best_model$learning_rate,
-                  kappa == best_model$kappa)
-=======
+# Sweep over epochs with batch_size and kappa as facets
+for (e in unique(param_melt_df$epochs)) {
+  subset_param <- param_melt_df %>% dplyr::filter(epochs == e)
+  
   p <- ggplot(subset_param, aes(x = train_epoch, y = loss)) +
     geom_line(aes(color = learning_rate, linetype = loss_type), size = 0.5) + 
     facet_grid(batch_size ~ kappa, scales = "free") + theme_bw() + 
     ggtitle(paste("epochs =", e))
->>>>>>> 04114061
   
-  return(best_model_training)
+  output_fig <- file.path("figures", "param_sweep", "full_param_")
+  output_fig <- paste0(output_fig, e, "_epochs.png")
+  ggsave(output_fig, height = 5, width = 6)
+  print(p)
 }
 
-# Set File names
-param_sweep_file <- file.path("results", "parameter_sweep_full_results.tsv")
-param_sweep_two_file <- file.path("results",
-                                  "parameter_sweep_twohidden_full_results.tsv")
-param_two300_file <- file.path("results",
-                               "parameter_sweep_twohidden300_full_results.tsv")
-out_fig <- file.path("figures", "param_sweep", "full_param_")
-out_two_fig <- file.path("figures", "param_sweep", "twohidden", "full_param_")
-out_two300_fig <- file.path("figures", "param_sweep", "twohidden300",
-                            "full_param_")
+final_select_df <- param_melt_df %>% filter(loss_type == "val_loss")
+final_select_df <- final_select_df %>%
+  group_by(learning_rate, batch_size, epochs) %>%
+  summarize(min_loss = min(loss))
 
-# Process files
-tybalt <- recodeParameters(param_sweep_file, depth = 1)
-tybalt_twohidden <- recodeParameters(param_sweep_two_file, depth = 2)
-tybalt_twohidden300 <- recodeParameters(param_two300_file, depth = "2 (300)")
-
-# Plot parameter sweep results
-plotSweep(tybalt[[1]], "kappa", out_fig)
-plotSweep(tybalt_twohidden[[1]], "kappa", out_two_fig)
-plotSweep(tybalt_twohidden300[[1]], "kappa", out_two300_fig)
-
-plotSweep(tybalt[[1]], "epochs", out_fig)
-plotSweep(tybalt_twohidden[[1]], "epochs", out_two_fig)
-plotSweep(tybalt_twohidden300[[1]], "epochs", out_two300_fig)
-
-plotFinalParams(tybalt[[2]], out_fig)
-plotFinalParams(tybalt_twohidden[[2]], twohidden = TRUE, out_two_fig)
-plotFinalParams(tybalt_twohidden300[[2]], twohidden = TRUE, out_two300_fig)
-
-# Identify the best models and compare
-best_one_layer <- getBestModel(tybalt)
-best_two_layer <- getBestModel(tybalt_twohidden)
-best_two300_layer <- getBestModel(tybalt_twohidden300)
-
-combined_param_df <- dplyr::bind_rows(best_one_layer, best_two_layer,
-                                      best_two300_layer)
-
-<<<<<<< HEAD
-# Plot best models across training epochs
-p <- ggplot(combined_param_df, aes(x = train_epoch, y = loss)) +
-  geom_line(aes(color = depth, linetype = loss_type), size = 0.5) +
-  theme_bw() + xlab("Training Epoch") + ylab("Loss") +
-  scale_color_manual(name = "Depth",
-                     values = c("goldenrod", "darkgreen", "red"),
-                     labels = c("1 (100)", "2 (100 -> 100)",
-                                "2 (300 -> 100)")) +
-  scale_linetype_manual(name = "Loss Type", values = c("solid", "dotted"),
-                        labels = c("Train", "Validation")) +
-  theme(axis.text = element_text(size = rel(1.4)),
-        legend.text = element_text(size = rel(1.0)),
-        legend.title = element_text(size = rel(1.3)),
-        axis.title = element_text(size = rel(1.6)))
-=======
 ggplot(final_select_df, aes(x = learning_rate, y = min_loss)) +
   geom_point(aes(color = batch_size, shape = epochs), size = 2) + theme_bw() +
   ylab("Validation Loss") + xlab("Learning Rate") +
   theme(axis.text = element_text(size = rel(1.2)),
         legend.text = element_text(size = rel(1.1)))
->>>>>>> 04114061
 
-output_fig <- file.path("figures", "param_sweep", "best_model_comparisons.png")
-ggsave(output_fig, plot = p, height = 4, width = 6)+output_sweep <- file.path("figures", "param_sweep", "final_param_val_loss.png")
+ggsave(output_sweep, height = 5, width = 6)