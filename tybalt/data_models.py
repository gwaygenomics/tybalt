--- conflicted
+++ resolved
@@ -66,11 +66,7 @@
         gene_modules - a list of gene module assignments for each gene (for use
         with the simulated data or when ground truth gene modules are known)
         test_filename - if provided, loads testing dataset into object
-<<<<<<< HEAD
         test_df - dataframe of prelaoded gene expression testing set data
-=======
-        test_df - dataframe of preloaded gene expression testing set data
->>>>>>> 35a3088a
         """
         # Load gene expression data
         self.filename = filename
@@ -259,11 +255,7 @@
                 out_df = self.tybalt_fit.compress(transform_df)
                 return out_df
             if transform_test_df:
-<<<<<<< HEAD
-                self.tybalt_test_df = self.tybalt_fit.compress(df.test_df)
-=======
                 self.tybalt_test_df = self.tybalt_fit.compress(self.test_df)
->>>>>>> 35a3088a
 
         if model == 'ctybalt':
             self.ctybalt_fit = cTybalt(original_dim=original_dim,
